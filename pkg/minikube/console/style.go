--- conflicted
+++ resolved
@@ -33,26 +33,6 @@
 // styles is a map of style name to style struct
 // For consistency, ensure that emojis added render with the same width across platforms.
 var styles = map[string]style{
-<<<<<<< HEAD
-	"happy":      {Prefix: "😄  "},
-	"success":    {Prefix: "✅  "},
-	"failure":    {Prefix: "❌  "},
-	"conflict":   {Prefix: "💥  "},
-	"fatal":      {Prefix: "💣  "},
-	"notice":     {Prefix: "📌  "},
-	"ready":      {Prefix: "🏄  "},
-	"restarting": {Prefix: "🔄  "},
-	"stopping":   {Prefix: "✋  "},
-	"stopped":    {Prefix: "🛑  "},
-	"warning":    {Prefix: "⚠️  "},
-	"waiting":    {Prefix: "⌛  "},
-	"usage":      {Prefix: "💡  "},
-	"launch":     {Prefix: "🚀  "},
-	"thumbs-up":  {Prefix: "👍  "},
-	"option":     {Prefix: "    ▪ "}, // Indented bullet
-	"bullet":     {Prefix: "    ▪ "}, // Indented bullet
-	"crushed":    {Prefix: "💔  "},
-=======
 	"happy":        {Prefix: "😄  "},
 	"success":      {Prefix: "✅  "},
 	"failure":      {Prefix: "❌  "},
@@ -60,8 +40,6 @@
 	"fatal":        {Prefix: "💣  "},
 	"notice":       {Prefix: "📌  "},
 	"ready":        {Prefix: "🏄  "},
-	"running":      {Prefix: "🏃  "},
-	"provisioning": {Prefix: "🌱  "},
 	"restarting":   {Prefix: "🔄  "},
 	"stopping":     {Prefix: "✋  "},
 	"stopped":      {Prefix: "🛑  "},
@@ -69,12 +47,14 @@
 	"waiting":      {Prefix: "⌛  "},
 	"usage":        {Prefix: "💡  "},
 	"launch":       {Prefix: "🚀  "},
-	"sad":          {Prefix: "😿  "},
 	"thumbs-up":    {Prefix: "👍  "},
 	"option":       {Prefix: "    ▪ "}, // Indented bullet
+	"log-entry":    {Prefix: "    "},   // Indent
+	"crushed":      {Prefix: "💔  "},
+	"running":      {Prefix: "🏃  "},
+	"provisioning": {Prefix: "🌱  "},
+	"sad":          {Prefix: "😿  "},
 	"url":          {Prefix: "👉  "},
-	"crushed":      {Prefix: "💔  "},
->>>>>>> 9cf86a73
 
 	// Specialized purpose styles
 	"iso-download":      {Prefix: "💿  "},
