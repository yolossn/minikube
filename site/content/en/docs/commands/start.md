---
title: "start"
description: >
  Starts a local Kubernetes cluster
---


## minikube start

Starts a local Kubernetes cluster

### Synopsis

Starts a local Kubernetes cluster

```shell
minikube start [flags]
```

### Options

```
      --addons minikube addons list       Enable addons. see minikube addons list for a list of valid addon names.
      --apiserver-ips ipSlice             A set of apiserver IP Addresses which are used in the generated certificate for kubernetes.  This can be used if you want to make the apiserver available from outside the machine (default [])
      --apiserver-name string             The authoritative apiserver hostname for apiserver certificates and connectivity. This can be used if you want to make the apiserver available from outside the machine (default "minikubeCA")
      --apiserver-names strings           A set of apiserver names which are used in the generated certificate for kubernetes.  This can be used if you want to make the apiserver available from outside the machine
      --apiserver-port int                The apiserver listening port (default 8443)
      --auto-update-drivers               If set, automatically updates drivers to the latest version. Defaults to true. (default true)
      --base-image string                 The base image to use for docker/podman drivers. Intended for local development. (default "gcr.io/k8s-minikube/kicbase:v0.0.20@sha256:0250dab3644403384bd54f566921c6b57138eecffbb861f9392feef9b2ec44f6")
      --cache-images                      If true, cache docker images for the current bootstrapper and load them into the machine. Always false with --driver=none. (default true)
      --cni string                        CNI plug-in to use. Valid options: auto, bridge, calico, cilium, flannel, kindnet, or path to a CNI manifest (default: auto)
      --container-runtime string          The container runtime to be used (docker, cri-o, containerd). (default "docker")
      --cpus int                          Number of CPUs allocated to Kubernetes. (default 2)
      --cri-socket string                 The cri socket path to be used.
      --delete-on-failure                 If set, delete the current cluster if start fails and try again. Defaults to false.
      --disable-driver-mounts             Disables the filesystem mounts provided by the hypervisors
      --disk-size string                  Disk size allocated to the minikube VM (format: <number>[<unit>], where unit = b, k, m or g). (default "20000mb")
      --dns-domain string                 The cluster dns domain name used in the Kubernetes cluster (default "cluster.local")
      --dns-proxy                         Enable proxy for NAT DNS requests (virtualbox driver only)
      --docker-env stringArray            Environment variables to pass to the Docker daemon. (format: key=value)
      --docker-opt stringArray            Specify arbitrary flags to pass to the Docker daemon. (format: key=value)
      --download-only                     If true, only download and cache files for later use - don't install or start anything.
      --driver string                     Used to specify the driver to run Kubernetes in. The list of available drivers depends on operating system.
      --dry-run                           dry-run mode. Validates configuration, but does not mutate system state
      --embed-certs                       if true, will embed the certs in kubeconfig.
      --enable-default-cni                DEPRECATED: Replaced by --cni=bridge
      --extra-config ExtraOption          A set of key=value pairs that describe configuration that may be passed to different components.
                                          		The key should be '.' separated, and the first part before the dot is the component to apply the configuration to.
                                          		Valid components are: kubelet, kubeadm, apiserver, controller-manager, etcd, proxy, scheduler
                                          		Valid kubeadm parameters: ignore-preflight-errors, dry-run, kubeconfig, kubeconfig-dir, node-name, cri-socket, experimental-upload-certs, certificate-key, rootfs, skip-phases, pod-network-cidr
      --feature-gates string              A set of key=value pairs that describe feature gates for alpha/experimental features.
      --force                             Force minikube to perform possibly dangerous operations
      --force-systemd                     If set, force the container runtime to use sytemd as cgroup manager. Defaults to false.
      --host-dns-resolver                 Enable host resolver for NAT DNS requests (virtualbox driver only) (default true)
      --host-only-cidr string             The CIDR to be used for the minikube VM (virtualbox driver only) (default "192.168.99.1/24")
      --host-only-nic-type string         NIC Type used for host only network. One of Am79C970A, Am79C973, 82540EM, 82543GC, 82545EM, or virtio (virtualbox driver only) (default "virtio")
      --hyperkit-vpnkit-sock string       Location of the VPNKit socket used for networking. If empty, disables Hyperkit VPNKitSock, if 'auto' uses Docker for Mac VPNKit connection, otherwise uses the specified VSock (hyperkit driver only)
      --hyperkit-vsock-ports strings      List of guest VSock ports that should be exposed as sockets on the host (hyperkit driver only)
      --hyperv-external-adapter string    External Adapter on which external switch will be created if no external switch is found. (hyperv driver only)
      --hyperv-use-external-switch        Whether to use external switch over Default Switch if virtual switch not explicitly specified. (hyperv driver only)
      --hyperv-virtual-switch string      The hyperv virtual switch name. Defaults to first found. (hyperv driver only)
      --image-mirror-country string       Country code of the image mirror to be used. Leave empty to use the global one. For Chinese mainland users, set it to cn.
      --image-repository string           Alternative image repository to pull docker images from. This can be used when you have limited access to gcr.io. Set it to "auto" to let minikube decide one for you. For Chinese mainland users, you may use local gcr.io mirrors such as registry.cn-hangzhou.aliyuncs.com/google_containers
      --insecure-registry strings         Insecure Docker registries to pass to the Docker daemon.  The default service CIDR range will automatically be added.
      --install-addons                    If set, install addons. Defaults to true. (default true)
      --interactive                       Allow user prompts for more information (default true)
<<<<<<< HEAD
      --iso-url strings                   Locations to fetch the minikube ISO from. (default [https://storage.googleapis.com/minikube-builds/iso/11019/minikube-v1.19.0.iso,https://github.com/kubernetes/minikube/releases/download/v1.19.0/minikube-v1.19.0.iso,https://kubernetes.oss-cn-hangzhou.aliyuncs.com/minikube/iso/minikube-v1.19.0.iso])
=======
      --iso-url strings                   Locations to fetch the minikube ISO from. (default [https://storage.googleapis.com/minikube/iso/minikube-v1.19.0.iso,https://github.com/kubernetes/minikube/releases/download/v1.19.0/minikube-v1.19.0.iso,https://kubernetes.oss-cn-hangzhou.aliyuncs.com/minikube/iso/minikube-v1.19.0.iso])
>>>>>>> a9cf5e93
      --keep-context                      This will keep the existing kubectl context and will create a minikube context.
      --kubernetes-version string         The Kubernetes version that the minikube VM will use (ex: v1.2.3, 'stable' for v1.20.2, 'latest' for v1.20.5-rc.0). Defaults to 'stable'.
      --kvm-gpu                           Enable experimental NVIDIA GPU support in minikube
      --kvm-hidden                        Hide the hypervisor signature from the guest in minikube (kvm2 driver only)
      --kvm-network string                The KVM default network name. (kvm2 driver only) (default "default")
      --kvm-numa-count int                Simulate numa node count in minikube, supported numa node count range is 1-8 (kvm2 driver only) (default 1)
      --kvm-qemu-uri string               The KVM QEMU connection URI. (kvm2 driver only) (default "qemu:///system")
      --listen-address string             IP Address to use to expose ports (docker and podman driver only)
      --memory string                     Amount of RAM to allocate to Kubernetes (format: <number>[<unit>], where unit = b, k, m or g).
      --mount                             This will start the mount daemon and automatically mount files into minikube.
      --mount-string string               The argument to pass the minikube mount command on start.
      --namespace string                  The named space to activate after start (default "default")
      --nat-nic-type string               NIC Type used for nat network. One of Am79C970A, Am79C973, 82540EM, 82543GC, 82545EM, or virtio (virtualbox driver only) (default "virtio")
      --native-ssh                        Use native Golang SSH client (default true). Set to 'false' to use the command line 'ssh' command when accessing the docker machine. Useful for the machine drivers when they will not start with 'Waiting for SSH'. (default true)
      --network string                    network to run minikube with. Now it is used by docker/podman and KVM drivers. If left empty, minikube will create a new network.
      --network-plugin string             Kubelet network plug-in to use (default: auto)
      --nfs-share strings                 Local folders to share with Guest via NFS mounts (hyperkit driver only)
      --nfs-shares-root string            Where to root the NFS Shares, defaults to /nfsshares (hyperkit driver only) (default "/nfsshares")
      --no-vtx-check                      Disable checking for the availability of hardware virtualization before the vm is started (virtualbox driver only)
  -n, --nodes int                         The number of nodes to spin up. Defaults to 1. (default 1)
  -o, --output string                     Format to print stdout in. Options include: [text,json] (default "text")
      --ports strings                     List of ports that should be exposed (docker and podman driver only)
      --preload                           If set, download tarball of preloaded images if available to improve start time. Defaults to true. (default true)
      --registry-mirror strings           Registry mirrors to pass to the Docker daemon
      --service-cluster-ip-range string   The CIDR to be used for service cluster IPs. (default "10.96.0.0/12")
      --ssh-ip-address string             IP address (ssh driver only)
      --ssh-key string                    SSH key (ssh driver only)
      --ssh-port int                      SSH port (ssh driver only) (default 22)
      --ssh-user string                   SSH user (ssh driver only) (default "root")
      --trace string                      Send trace events. Options include: [gcp]
      --uuid string                       Provide VM UUID to restore MAC address (hyperkit driver only)
      --vm                                Filter to use only VM Drivers
      --vm-driver driver                  DEPRECATED, use driver instead.
      --wait strings                      comma separated list of Kubernetes components to verify and wait for after starting a cluster. defaults to "apiserver,system_pods", available options: "apiserver,system_pods,default_sa,apps_running,node_ready,kubelet" . other acceptable values are 'all' or 'none', 'true' and 'false' (default [apiserver,system_pods])
      --wait-timeout duration             max time to wait per Kubernetes or host to be healthy. (default 6m0s)
```

### Options inherited from parent commands

```
      --add_dir_header                   If true, adds the file directory to the header of the log messages
      --alsologtostderr                  log to standard error as well as files
  -b, --bootstrapper string              The name of the cluster bootstrapper that will set up the Kubernetes cluster. (default "kubeadm")
  -h, --help                             
      --log_backtrace_at traceLocation   when logging hits line file:N, emit a stack trace (default :0)
      --log_dir string                   If non-empty, write log files in this directory
      --log_file string                  If non-empty, use this log file
      --log_file_max_size uint           Defines the maximum size a log file can grow to. Unit is megabytes. If the value is 0, the maximum file size is unlimited. (default 1800)
      --logtostderr                      log to standard error instead of files
      --one_output                       If true, only write logs to their native severity level (vs also writing to each lower severity level)
  -p, --profile string                   The name of the minikube VM being used. This can be set to allow having multiple instances of minikube independently. (default "minikube")
      --skip_headers                     If true, avoid header prefixes in the log messages
      --skip_log_headers                 If true, avoid headers when opening log files
      --stderrthreshold severity         logs at or above this threshold go to stderr (default 2)
      --user string                      Specifies the user executing the operation. Useful for auditing operations executed by 3rd party tools. Defaults to the operating system username.
  -v, --v Level                          number for the log level verbosity
      --vmodule moduleSpec               comma-separated list of pattern=N settings for file-filtered logging
```
<|MERGE_RESOLUTION|>--- conflicted
+++ resolved
@@ -64,11 +64,7 @@
       --insecure-registry strings         Insecure Docker registries to pass to the Docker daemon.  The default service CIDR range will automatically be added.
       --install-addons                    If set, install addons. Defaults to true. (default true)
       --interactive                       Allow user prompts for more information (default true)
-<<<<<<< HEAD
-      --iso-url strings                   Locations to fetch the minikube ISO from. (default [https://storage.googleapis.com/minikube-builds/iso/11019/minikube-v1.19.0.iso,https://github.com/kubernetes/minikube/releases/download/v1.19.0/minikube-v1.19.0.iso,https://kubernetes.oss-cn-hangzhou.aliyuncs.com/minikube/iso/minikube-v1.19.0.iso])
-=======
       --iso-url strings                   Locations to fetch the minikube ISO from. (default [https://storage.googleapis.com/minikube/iso/minikube-v1.19.0.iso,https://github.com/kubernetes/minikube/releases/download/v1.19.0/minikube-v1.19.0.iso,https://kubernetes.oss-cn-hangzhou.aliyuncs.com/minikube/iso/minikube-v1.19.0.iso])
->>>>>>> a9cf5e93
       --keep-context                      This will keep the existing kubectl context and will create a minikube context.
       --kubernetes-version string         The Kubernetes version that the minikube VM will use (ex: v1.2.3, 'stable' for v1.20.2, 'latest' for v1.20.5-rc.0). Defaults to 'stable'.
       --kvm-gpu                           Enable experimental NVIDIA GPU support in minikube
